# Copyright (C) 2020 FireEye, Inc. All Rights Reserved.

import math
import struct

import speakeasy.winenv.arch as e_arch
import speakeasy.winenv.defs.windows.windows as windef

from .. import api

EINVAL = 22
_TRUNCATE = 0xFFFFFFFF

TIME_BASE = 1576292568
RAND_BASE = 0
TICK_BASE = 86400000  # 1 day in millisecs


class Msvcrt(api.ApiHandler):
    """
    Implements functions from various versions of the C runtime on Windows
    """
    name = 'msvcrt'
    apihook = api.ApiHandler.apihook
    impdata = api.ApiHandler.impdata

    def __init__(self, emu):

        super(Msvcrt, self).__init__(emu)

        self.stdin = 0
        self.stdout = 1
        self.stderr = 2

        self.rand_int = RAND_BASE

        self.funcs = {}
        self.data = {}
        self.wintypes = windef

        self.tick_counter = TICK_BASE

        super(Msvcrt, self).__get_hook_attrs__(self)

    def hex_to_double(self, x):
        x = x.to_bytes(8, 'little')
        x = struct.unpack('d', x)[0]
        return x

    def double_to_hex(self, x):
        return struct.unpack('<Q', struct.pack('<d', x))[0]

    @impdata('_acmdln')
    def _acmdln(self, ptr=0):
        """Command line global CRT variable"""

        cmdln = ptr
        _argv = self.emu.get_argv()
        _argv = " ".join(_argv).encode('utf-8')

        ptr_size = self.emu.get_ptr_size()

        if not ptr:
            cmdln = self.mem_alloc(len(_argv) + ptr_size,
                                   base=None, tag='api.msvcrt._acmdln')
            p_cmdln = cmdln + ptr_size
            self.emu.mem_write(cmdln, p_cmdln.to_bytes(ptr_size, 'little'))
            self.emu.mem_write(p_cmdln, _argv)
        return cmdln

    # Reference: https://wiki.osdev.org/Visual_C%2B%2B_Runtime
    @apihook('_initterm_e', argc=2, conv=e_arch.CALL_CONV_CDECL)
    def _initterm_e(self, emu, argv, ctx={}):
        """
        static int _initterm_e(_PIFV * pfbegin,
                                 _PIFV * pfend)
        """

        pfbegin, pfend = argv

        rv = 0

        return rv

    @apihook('_initterm', argc=2, conv=e_arch.CALL_CONV_CDECL)
    def _initterm(self, emu, argv, ctx={}):
        """static void _initterm (_PVFV * pfbegin, _PVFV * pfend)"""

        pfbegin, pfend = argv

        rv = 0

        return rv

    @apihook('__getmainargs', argc=5)
    def __getmainargs(self, emu, argv, ctx={}):
        """
        int __getmainargs(
            int * _Argc,
            char *** _Argv,
            char *** _Env,
            int _DoWildCard,
            _startupinfo * _StartInfo);
        """

        _Argc, _Argv, _Env, _DoWildCard, _StartInfo = argv
        rv = 0

        return rv

    @apihook('__wgetmainargs', argc=5)
    def __wgetmainargs(self, emu, argv, ctx={}):
        """
        int __wgetmainargs (
           int *_Argc,
           wchar_t ***_Argv,
           wchar_t ***_Env,
           int _DoWildCard,
           _startupinfo * _StartInfo);
        """

        _Argc, _Argv, _Env, _DoWildCard, _StartInfo = argv
        rv = 0

        return rv

    @apihook('__p___wargv', argc=0, conv=e_arch.CALL_CONV_CDECL)
    def __p___wargv(self, emu, argv, ctx={}):
        """WCHAR *** __p___wargv ()"""

        ptr_size = self.get_ptr_size()
        _argv = emu.get_argv()

        argv = [(a + '\x00\x00\x00\x00').encode('utf-16le') for a in _argv]
        array_size = (ptr_size * (len(argv) + 2))
        total = sum([len(a) for a in argv])
        total += array_size

        sptr = 0
        pptr = 0

        arg_mem = self.mem_alloc(size=total, tag='api.argv')
        pptr = arg_mem + ptr_size
        self.mem_write(arg_mem, pptr.to_bytes(ptr_size, 'little'))
        sptr = pptr + array_size

        for a in argv:
            self.mem_write(pptr, sptr.to_bytes(ptr_size, 'little'))
            pptr += ptr_size
            self.mem_write(sptr, a)
            sptr += len(a)
        self.mem_write(pptr, b'\x00' * ptr_size)
        rv = arg_mem

        # TODO: dispatch the VFV function array
        return rv

    @apihook('__p___argv', argc=0, conv=e_arch.CALL_CONV_CDECL)
    def __p___argv(self, emu, argv, ctx={}):
        """char *** __p___argv ()"""

        ptr_size = self.get_ptr_size()
        _argv = emu.get_argv()

        argv = [(a + '\x00\x00\x00\x00').encode('utf-8') for a in _argv]

        array_size = (ptr_size * (len(argv) + 1))
        total = sum([len(a) for a in argv])
        total += array_size

        sptr = 0
        pptr = 0

        arg_mem = self.mem_alloc(size=total, tag='api.argv')
        pptr = arg_mem + ptr_size
        self.mem_write(arg_mem, pptr.to_bytes(ptr_size, 'little'))
        sptr = pptr + array_size

        for a in argv:
            self.mem_write(pptr, sptr.to_bytes(ptr_size, 'little'))
            pptr += ptr_size
            self.mem_write(sptr, a)
            sptr += len(a)
        self.mem_write(pptr, b'\x00' * ptr_size)

        rv = arg_mem
        return rv

    @apihook('__p___argc', argc=0, conv=e_arch.CALL_CONV_CDECL)
    def __p___argc(self, emu, argv, ctx={}):
        """int * __p___argc ()"""

        _argv = emu.get_argv()

        argc = self.mem_alloc(size=4, tag='api.argc')
        self.mem_write(argc, len(_argv).to_bytes(4, 'little'))
        return argc

    @apihook('_get_initial_narrow_environment', argc=0,
             conv=e_arch.CALL_CONV_CDECL)
    def _get_initial_narrow_environment(self, emu, argv, ctx={}):
        """char** _get_initial_narrow_environment ()"""

        ptr_size = self.get_ptr_size()
        env = emu.get_env()
        total = ptr_size
        sptr = total
        pptr = 0
        fmt_env = []
        for k, v in env.items():
            envstr = '%s=%s\x00' % (k, v)
            envstr = envstr.encode('utf-8')
            total += len(envstr)
            fmt_env.append(envstr)
            total += ptr_size
            sptr += ptr_size

        envp = self.mem_alloc(size=total, tag='api.envp')
        pptr = envp
        sptr += envp

        for v in fmt_env:
            self.mem_write(pptr, sptr.to_bytes(ptr_size, 'little'))
            pptr += ptr_size
            self.mem_write(sptr, v)
            sptr += len(v)

        return envp

    @apihook('_get_initial_wide_environment', argc=0,
             conv=e_arch.CALL_CONV_CDECL)
    def _get_initial_wide_environment(self, emu, argv, ctx={}):
        """WCHAR** _get_initial_wide_environment ()"""

        ptr_size = self.get_ptr_size()
        env = emu.get_env()
        total = ptr_size
        sptr = total
        pptr = 0
        fmt_env = []
        for k, v in env.items():
            envstr = '%s=%s\x00' % (k, v)
            envstr = envstr.encode('utf-16le')
            total += len(envstr)
            fmt_env.append(envstr)
            total += ptr_size
            sptr += ptr_size

        envp = self.mem_alloc(size=total, tag='api.envp')
        pptr = envp
        sptr += envp

        for v in fmt_env:
            self.mem_write(pptr, sptr.to_bytes(ptr_size, 'little'))
            pptr += ptr_size
            self.mem_write(sptr, v)
            sptr += len(v)

        return envp

    @apihook('exit', argc=1, conv=e_arch.CALL_CONV_CDECL)
    def exit(self, emu, argv, ctx={}):
        """
        void exit(
           int const status
        );
        """

        self.exit_process()

    @apihook('_exit', argc=1, conv=e_arch.CALL_CONV_CDECL)
    def _exit(self, emu, argv, ctx={}):
        """
        void _exit(
           int const status
        );
        """

        self.exit_process()

    @apihook('__acrt_iob_func', argc=1, conv=e_arch.CALL_CONV_CDECL)
    def __acrt_iob_func(self, emu, argv, ctx={}):
        """FILE * __acrt_iob_func (fd)"""

        fd, = argv

        return fd

    @apihook('pow', argc=2, conv=e_arch.CALL_CONV_FLOAT)
    def pow(self, emu, argv, ctx={}):
        """
        double pow(
           double x,
           double y
        );
        """
        x, y = argv

        x = self.hex_to_double(x)
        y = self.hex_to_double(y)

        z = pow(x, y)

        z = self.double_to_hex(z)

        return z

    @apihook('floor', argc=1, conv=e_arch.CALL_CONV_FLOAT)
    def floor(self, emu, argv, ctx={}):
        """
        double floor(
           double x
        );
        """
        x, = argv

        y = self.hex_to_double(x)
        z = math.floor(y)
        z = self.double_to_hex(z)

        return z

    @apihook('sin', argc=1, conv=e_arch.CALL_CONV_FLOAT)
    def sin(self, emu, argv, ctx={}):
        """
        double sin(
           double x
        );
        """
        x, = argv

        y = self.hex_to_double(x)
        z = math.sin(y)
        z = self.double_to_hex(z)

        return z

    @apihook('abs', argc=1, conv=e_arch.CALL_CONV_CDECL)
    def abs(self, emu, argv, ctx={}):
        """
        int abs(
           int x
        );
        """
        x, = argv
        y = abs(x)
        return y

    @apihook('strstr', argc=2, conv=e_arch.CALL_CONV_CDECL)
    def strstr(self, emu, argv, ctx={}):
        """
        char *strstr(
           const char *str,
           const char *strSearch
        );
        """
        hay, needle = argv

        if hay:
            _hay = self.read_mem_string(hay, 1)
            argv[0] = _hay

        if needle:
            needle = self.read_mem_string(needle, 1)
            argv[1] = needle

        ret = _hay.find(needle)
        if ret != -1:
            ret = hay + ret
        else:
            ret = 0

        return ret

    @apihook('wcsstr', argc=2, conv=e_arch.CALL_CONV_CDECL)
    def wcsstr(self, emu, argv, ctx={}):
        """
        wchar_t *wcsstr(
            const wchar_t *str,
            const wchar_t *strSearch
        );
        """
        hay, needle = argv

        if hay:
            _hay = self.read_mem_string(hay, 2)
            argv[0] = _hay

        if needle:
            needle = self.read_mem_string(needle, 2)
            argv[1] = needle

        ret = _hay.find(needle)
        if ret != -1:
            ret = hay + ret
        else:
            ret = 0

        return ret

    @apihook('strncat_s', argc=4, conv=e_arch.CALL_CONV_CDECL)
    def strncat_s(self, emu, argv, ctx={}):
        """
        errno_t strncat_s(
           char *strDest,
           size_t numberOfElements,
           const char *strSource,
           size_t count
        );
        """
        strDest, num, src, count = argv
        rv = 0

        is_truncated = (0xFFFFFFFF & count)
        if is_truncated == _TRUNCATE:
            is_truncated = True
        else:
            is_truncated = False

        argv[0] = self.read_mem_string(strDest, 1)
        argv[2] = self.read_mem_string(src, 1)

        slen1 = self.mem_string_len(strDest, 1)
        rem = num - slen1

        if is_truncated:
            if rem < count:
                self.mem_copy(strDest + slen1, src, count-1)
            else:
                self.mem_copy(strDest + slen1, src, count)
        else:
            if rem < count:
                rv = EINVAL
            else:
                self.mem_copy(strDest + slen1, src, count)

        return rv

    @apihook('__stdio_common_vfprintf', argc=e_arch.VAR_ARGS,
             conv=e_arch.CALL_CONV_CDECL)
    def __stdio_common_vfprintf(self, emu, argv, ctx={}):

        arch = emu.get_arch()
        if arch == e_arch.ARCH_AMD64:
            opts, stream, fmt, _, va_list = \
                emu.get_func_argv(e_arch.CALL_CONV_CDECL, 5)[:5]
        else:
            opts, opts2, stream, fmt, _, va_list = \
                emu.get_func_argv(e_arch.CALL_CONV_CDECL, 6)[:6]

        rv = 0

        fmt_str = self.read_mem_string(fmt, 1)
        fmt_cnt = self.get_va_arg_count(fmt_str)

        vargs = self.va_args(va_list, fmt_cnt)
        fin = self.do_str_format(fmt_str, vargs)

        argv[:] = [opts, stream, fin]

        rv = len(fin)
        return rv

    @apihook('memset', argc=3, conv=e_arch.CALL_CONV_CDECL)
    def memset(self, emu, argv, ctx={}):
        """
        void *memset ( void * ptr,
                       int value,
                       size_t num );
        """

        ptr, value, num = argv

        data = value.to_bytes(1, 'little') * num
        self.mem_write(ptr, data)

        return ptr

    @apihook('time', argc=1, conv=e_arch.CALL_CONV_CDECL)
    def time(self, emu, argv, ctx={}):
        """
        time_t time( time_t *destTime );
        """

        destTime, = argv

        out_time = TIME_BASE
        if destTime:
            self.mem_write(destTime, out_time)

        return out_time

    @apihook('clock', argc=0, conv=e_arch.CALL_CONV_CDECL)
    def clock(self, emu, argv, ctx={}):
        '''
        clock_t clock( void );
        '''

        self.tick_counter += 200

        return self.tick_counter

    @apihook('srand', argc=1, conv=e_arch.CALL_CONV_CDECL)
    def srand(self, emu, argv, ctx={}):
        """
        void srand (unsigned int seed);
        """

        seed, = argv

        return

    @apihook('sprintf', argc=e_arch.VAR_ARGS, conv=e_arch.CALL_CONV_CDECL)
    def sprintf(self, emu, argv, ctx={}):
        """
        int sprintf(
            char *buffer,
            const char *format [,
            argument] ...
            );
        """
        buf, fmt = emu.get_func_argv(e_arch.CALL_CONV_CDECL, 2)
        fmt_str = self.read_string(fmt)
        fmt_cnt = self.get_va_arg_count(fmt_str)
        if not fmt_cnt:
            self.write_string(fmt_str, buf)
            return len(fmt_str)

        _argv = emu.get_func_argv(e_arch.CALL_CONV_CDECL, 2 + fmt_cnt)[2:]
        fin = self.do_str_format(fmt_str, _argv)

        self.write_string(fin, buf)
        argv.clear()
        argv.append(fin)
        return len(fin)

    @apihook('_snprintf', argc=e_arch.VAR_ARGS, conv=e_arch.CALL_CONV_CDECL)
    def _snprintf(self, emu, argv, ctx={}):
        """
        int _snprintf(
        char *buffer,
        size_t count,
        const char *format [,
        argument] ...
        );
        """
        buf, count, fmt = emu.get_func_argv(e_arch.CALL_CONV_CDECL, 3)
        fmt_str = self.read_string(fmt)
        fmt_cnt = self.get_va_arg_count(fmt_str)
        if not fmt_cnt:
            self.write_string(fmt_str, buf)
            return len(fmt_str)

        _argv = emu.get_func_argv(e_arch.CALL_CONV_CDECL, 3 + fmt_cnt)[3:]
        fin = self.do_str_format(fmt_str, _argv)

        self.write_string(fin, buf)
        argv.clear()
        argv.append(fin)
        return len(fin)

    @apihook('atoi', argc=1, conv=e_arch.CALL_CONV_CDECL)
    def atoi(self, emu, argv, ctx={}):
        """
        int atoi(
            const char *str
        );
        """

        _str, = argv

        i = self.read_string(_str)
        argv[0] = i

        try:
            rv = int(i)
        except ValueError:
            rv = 0

        return rv

    @apihook('rand', argc=0, conv=e_arch.CALL_CONV_CDECL)
    def rand(self, emu, argv, ctx={}):
        """
        int rand( void );
        """

        self.rand_int += 1

        return self.rand_int

    @apihook('__set_app_type', argc=1, conv=e_arch.CALL_CONV_CDECL)
    def __set_app_type(self, emu, argv, ctx={}):
        """
        void __set_app_type (
            int at
        )
        """
        return

    @apihook('_set_app_type', argc=1, conv=e_arch.CALL_CONV_CDECL)
    def _set_app_type(self, emu, argv, ctx={}):
        return

    @apihook('__p__fmode', argc=0, conv=e_arch.CALL_CONV_CDECL)
    def __p__fmode(self, emu, argv, ctx={}):
        """
        int* __p__fmode();
        """
        _O_TEXT = 0x4000

        ptr = self.mem_alloc(4, tag='api.fmode')
        data = _O_TEXT.to_bytes(4, 'little')
        self.mem_write(ptr, data)
        return ptr

    @apihook('__p__commode', argc=0, conv=e_arch.CALL_CONV_CDECL)
    def __p__commode(self, emu, argv, ctx={}):
        """
        int* __p__commode();
        """
        _IOCOMMIT = 0x4000

        ptr = self.mem_alloc(4, tag='api.commode')
        data = _IOCOMMIT.to_bytes(4, 'little')
        self.mem_write(ptr, data)
        return ptr

    @apihook('_controlfp', argc=2, conv=e_arch.CALL_CONV_CDECL)
    def _controlfp(self, emu, argv, ctx={}):
        """
        unsigned int _controlfp(unsigned int new,
                                unsinged int mask)
        """
        return 0

    @apihook('strcpy', argc=2, conv=e_arch.CALL_CONV_CDECL)
    def strcpy(self, emu, argv, ctx={}):
        """
        char *strcpy(
           char *strDestination,
           const char *strSource
        );
        """
        dest, src = argv
        s = self.read_string(src)

        self.write_string(s, dest)
        argv[1] = s
        return dest

    @apihook('wcscpy', argc=2, conv=e_arch.CALL_CONV_CDECL)
    def wcscpy(self, emu, argv, ctx={}):
        """
        wchar_t *wcscpy(
            wchar_t *strDestination,
            const wchar_t *strSource
        );
        """
        dest, src = argv
        ws = self.read_wide_string(src)
        self.write_wide_string(ws, dest)
        argv[1] = ws
        return dest

    @apihook('strncpy', argc=3, conv=e_arch.CALL_CONV_CDECL)
    def strncpy(self, emu, argv, ctx={}):
        """
        char * strncpy(
            char * destination,
            const char * source,
            size_t num
        );
        """
        dest, src, length = argv
        s = self.read_string(src, max_chars=length)
        if len(s) < length:
            s += '\x00'*(length-len(s))
        self.write_string(s, dest)
        argv[1] = s
        return dest

    @apihook('memcpy', argc=3, conv=e_arch.CALL_CONV_CDECL)
    def memcpy(self, emu, argv, ctx={}):
        """
        void *memcpy(
            void *dest,
            const void *src,
            size_t count
            );
        """
        dest, src, count = argv
        data = self.mem_read(src, count)
        self.mem_write(dest, data)
        return dest

    @apihook('memmove', argc=3, conv=e_arch.CALL_CONV_CDECL)
    def memmove(self, emu, argv, ctx={}):
        """
        void *memmove(
            void *dest,
            const void *src,
            size_t count
        );
        """
        dest, src, count = argv
        data = self.mem_read(src, count)
        self.mem_write(dest, data)
        return dest

    @apihook('memcmp', argc=3, conv=e_arch.CALL_CONV_CDECL)
    def memcmp(self, emu, argv, ctx={}):
        """
        int memcmp(
           const void *buffer1,
           const void *buffer2,
           size_t count
        );
        """
        diff = 0
        buff1, buff2, cnt = argv
        for i in range(cnt):
            b1 = self.mem_read(buff1, 1)
            b2 = self.mem_read(buff2, 1)
            if b1 > b2:
                diff = 1
                break
            elif b1 < b2:
                diff = -1
                break

        return diff

    @apihook('_except_handler4_common', argc=6, conv=e_arch.CALL_CONV_CDECL)
    def _except_handler4_common(self, emu, argv, ctx={}):
        """
        _CRTIMP  __C_specific_handler(
        _In_    struct _EXCEPTION_RECORD   *ExceptionRecord,
        _In_    void                       *EstablisherFrame,
        _Inout_ struct _CONTEXT            *ContextRecord,
        _Inout_ struct _DISPATCHER_CONTEXT *DispatcherContext
        );
        """
        # Inferred from the SEH teardowns described here:
        # https://bytepointer.com/resources/pietrek_crash_course_depths_of_win32_seh.htm
        # http://www.openrce.org/articles/full_view/21

        # Two additional arguments are pushed to the function to check security cookies
        cookie_ptr, cookie_func, record, frame, context, dispath_ctx = argv
        rv = 0

        cookie = self.mem_read(cookie_ptr, 4)
        cookie = int.from_bytes(cookie, 'little')

        thread = emu.get_current_thread()

        # Break down the exception records into something more manageable
        curr_frame = frame
        seh = thread.get_seh()

        _ctx = self.wintypes.CONTEXT(emu.get_ptr_size())
        _ctx = self.mem_cast(_ctx, context)

        seh.set_context(_ctx, address=context)
        seh.set_record(record)

        seh.clear_frames()

        while curr_frame != 0:
            reg = self.wintypes.EXCEPTION_REGISTRATION(emu.get_ptr_size())
            reg = self.mem_cast(reg, curr_frame)

            scope_table = reg.ScopeTable ^ cookie

            st = self.wintypes.EH4_SCOPETABLE(emu.get_ptr_size())
            st = self.mem_cast(st, scope_table)

            rec = self.wintypes.EH4_SCOPETABLE_RECORD(emu.get_ptr_size())
            # The trylevel will tell us what scope record to get
            scope_record_offset = scope_table + st.sizeof()
            tl = reg.TryLevel
            if reg.TryLevel & 0x80000000:
                tl = -0x100000000 + reg.TryLevel

            if tl == -2:  # -2 is the outermost scope
                tl = 0

            scope_record_offset += (rec.sizeof() * tl)
            rec = self.mem_cast(rec, scope_record_offset)

            seh.add_frame(reg, st, [rec, ])

            curr_frame = reg.Next

        return rv

    @apihook('_seh_filter_exe', argc=2, conv=e_arch.CALL_CONV_CDECL)
    def _seh_filter_exe(self, emu, argv, ctx={}):
        """
        int __cdecl _seh_filter_exe(
           unsigned long _ExceptionNum,
           struct _EXCEPTION_POINTERS* _ExceptionPtr
        );
        """
        except_num, exc_ptr = argv
        rv = 1

        return rv

    @apihook('_except_handler3', argc=4, conv=e_arch.CALL_CONV_CDECL)
    def _except_handler3(self, emu, argv, ctx={}):
        """
        int _except_handler3(
        PEXCEPTION_RECORD exception_record,
        PEXCEPTION_REGISTRATION registration,
        PCONTEXT context,
        PEXCEPTION_REGISTRATION dispatcher
        );
        """
        rv = 1
        return rv

    @apihook('_seh_filter_dll', argc=2, conv=e_arch.CALL_CONV_CDECL)
    def _seh_filter_dll(self, emu, argv, ctx={}):
        """
        int __cdecl _seh_filter_dll(
           unsigned long _ExceptionNum,
           struct _EXCEPTION_POINTERS* _ExceptionPtr
        );
        """
        except_num, exc_ptr = argv
        rv = 1

        return rv

    @apihook('puts', argc=1, conv=e_arch.CALL_CONV_CDECL)
    def puts(self, emu, argv, ctx={}):
        """
        int puts(
           const char *str
        );
        """
        s, = argv

        string = self.read_mem_string(s, 1)
        argv[0] = string
        rv = len(string)

        return rv

    @apihook('_initialize_onexit_table', argc=1, conv=e_arch.CALL_CONV_CDECL)
    def _initialize_onexit_table(self, emu, argv, ctx={}):
        """
        int _initialize_onexit_table(
            _onexit_table_t* table
            );
        """
        rv = 0

        return rv

    @apihook('_register_onexit_function', argc=2, conv=e_arch.CALL_CONV_CDECL)
    def _register_onexit_function(self, emu, argv, ctx={}):
        """
        int _register_onexit_function(
            _onexit_table_t* table,
            _onexit_t        function
            );
        """
        rv = 0

        return rv

    @apihook('malloc', argc=1, conv=e_arch.CALL_CONV_CDECL)
    def malloc(self, emu, argv, ctx={}):
        """
        void *malloc(
        size_t size
        );
        """
        size, = argv

        chunk = self.heap_alloc(size, heap='HeapAlloc')
        return chunk

    @apihook('calloc', argc=2, conv=e_arch.CALL_CONV_CDECL)
    def calloc(self, emu, argv, ctx={}):
        """
        void *calloc(
        size_t num,
        size_t size
        );
        """
        num, size, = argv

        chunk = self.heap_alloc(num*size, heap='HeapAlloc')

        buf = b'\x00' * (num*size)
        self.mem_write(chunk, buf)

        return chunk

    @apihook('free', argc=1, conv=e_arch.CALL_CONV_CDECL)
    def free(self, emu, argv, ctx={}):
        """
        void free(
        void *memblock
        );
        """
        mem, = argv
        self.mem_free(mem)

    @apihook('_beginthreadex', argc=6, conv=e_arch.CALL_CONV_CDECL)
    def _beginthreadex(self, emu, argv, ctx={}):
        """
        uintptr_t _beginthreadex(
            void *security,
            unsigned stack_size,
            unsigned ( __stdcall *start_address )( void * ),
            void *arglist,
            unsigned initflag,
            unsigned *thrdaddr
        );
        """
        security, stack_size, start_address, arglist, initflag, thrdaddr = argv

        handle, obj = self.create_thread(start_address, arglist, emu.get_current_process())

        if thrdaddr:
            self.mem_write(thrdaddr, obj.get_id().to_bytes(4, 'little'))

        return handle

    @apihook('_beginthread', argc=3, conv=e_arch.CALL_CONV_CDECL)
    def _beginthread(self, emu, argv, ctx={}):
        """
        uintptr_t _beginthread
        void( __cdecl *start_address )( void * ),
        unsigned stack_size,
        void *arglist
        );
        """
        start_address, stack_size, arglist = argv

        handle, obj = self.create_thread(start_address, arglist, emu.get_current_process())
        return handle

    @apihook('system', argc=1, conv=e_arch.CALL_CONV_CDECL)
    def system(self, emu, argv, ctx={}):
        """
        int system(
           const char *command
        );
        """
        s, = argv

        string = self.read_mem_string(s, 1)
        argv[0] = string
        rv = len(string)

        return rv

    @apihook('toupper', argc=1, conv=e_arch.CALL_CONV_CDECL)
    def toupper(self, emu, argv, ctx={}):
        """
        int toupper(
           int c
        );
        """
        c, = argv
        argv[0] = c
        if 0x00 <= c <= 0x7f:
            c = ord(chr(c).upper())
        else:
            c = 0x00
        return c

    @apihook('strlen', argc=1, conv=e_arch.CALL_CONV_CDECL)
    def strlen(self, emu, argv, ctx={}):
        """
        size_t strlen(
            const char *str
        );
        """
        s, = argv

        string = self.read_mem_string(s, 1)
        argv[0] = string
        rv = len(string)

        return rv

    @apihook('strcat', argc=2, conv=e_arch.CALL_CONV_CDECL)
    def strcat(self, emu, argv, ctx={}):
        '''
        char *strcat(
            char *strDestination,
            const char *strSource
        );
        '''
        _str1, _str2 = argv
        s1 = self.read_mem_string(_str1, 1)
        s2 = self.read_mem_string(_str2, 1)
        argv[0] = s1
        argv[1] = s2
        new = (s1 + s2).encode('utf-8')
        self.mem_write(_str1, new + b'\x00')
        return _str1

    @apihook('wcscat', argc=2, conv=e_arch.CALL_CONV_CDECL)
    def wcscat(self, emu, argv, ctx={}):
        '''
        wchar_t *wcscat(
           wchar_t *strDestination,
           const wchar_t *strSource
        );
        '''
        _str1, _str2 = argv
        s1 = self.read_mem_string(_str1, 2)
        s2 = self.read_mem_string(_str2, 2)
        argv[0] = s1
        argv[1] = s2
        new = (s1 + s2).encode('utf-16le')
        self.mem_write(_str1, new + b'\x00\x00')
        return _str1

    @apihook('wcslen', argc=1, conv=e_arch.CALL_CONV_CDECL)
    def wcslen(self, emu, argv, ctx={}):
        """
        size_t wcslen(
          const wchar_t* wcs
        );
        """
        s, = argv
        string = self.read_wide_string(s)
        argv[0] = string
        rv = len(string)

        return rv

    @apihook('_lock', argc=1, conv=e_arch.CALL_CONV_CDECL)
    def _lock(self, emu, argv, ctx={}):
        """
        void __cdecl _lock
            int locknum
        );
        """
        return

    @apihook('_unlock', argc=1, conv=e_arch.CALL_CONV_CDECL)
    def _unlock(self, emu, argv, ctx={}):
        """
        void __cdecl _unlock
            int locknum
        );
        """
        return

    @apihook('_ltoa', argc=3, conv=e_arch.CALL_CONV_CDECL)
    def _ltoa(self, emu, argv, ctx={}):
        """
        char *_ltoa(
            long value,
            char *str,
            int radix
        );
        """
        val, out_str, radix, = argv

        v = str(val).encode('utf-8')
        self.mem_write(out_str, v)
        return

    @apihook('__dllonexit', argc=3, conv=e_arch.CALL_CONV_CDECL)
    def __dllonexit(self, emu, argv, ctx={}):
        """
        onexit_t __dllonexit(
            _onexit_t func,
            _PVFV **  pbegin,
            _PVFV **  pend
        )
        """
        func, pbegin, pend, = argv
        return func

    @apihook('strncmp', argc=3, conv=e_arch.CALL_CONV_CDECL)
    def strncmp(self, emu, argv, ctx={}):
        """
        int strncmp(
            const char *string1,
            const char *string2,
            size_t count
        );
        """
        s1, s2, c = argv
        rv = 1

        string1 = self.read_mem_string(s1, 1)
        string2 = self.read_mem_string(s2, 1)
        if string1 == string2:
            rv = 0
        argv[0] = string1
        argv[1] = string2

        return rv

    @apihook('strcmp', argc=2, conv=e_arch.CALL_CONV_CDECL)
    def strcmp(self, emu, argv, ctx={}):
        """
        int strcmp(
            const char *string1,
            const char *string2,
        );
        """
        s1, s2 = argv
        rv = 1

        string1 = self.read_mem_string(s1, 1)
        string2 = self.read_mem_string(s2, 1)
        if string1 == string2:
            rv = 0
        argv[0] = string1
        argv[1] = string2

        return rv

    @apihook('strrchr', argc=2, conv=e_arch.CALL_CONV_CDECL)
    def strrchr(self, emu, argv, ctx={}):
        """
        char *strrchr(
            const char *str,
            int c
            );
        """
        cstr, c = argv
        cs = self.read_string(cstr)
        hay = cs.encode('utf-8')
        needle = c.to_bytes(1, 'little')

        offset = hay.rfind(needle)
        if offset < 0:
            rv = 0
        else:
            rv = cstr + offset

        argv[0] = cs
        argv[1] = needle.decode('utf-8')

        return rv

    @apihook('_ftol', argc=1, conv=e_arch.CALL_CONV_CDECL)
    def _ftol(self, emu, argv, ctx={}):
        """
        int _ftol(int);
        """
        f, = argv
        return int(f)

    @apihook('_adjust_fdiv', argc=0, conv=e_arch.CALL_CONV_CDECL)
    def _adjust_fdiv(self, emu, argv, ctx={}):
        """
        void _adjust_fdiv(void)
        """
        return

    @apihook('tolower', argc=1, conv=e_arch.CALL_CONV_CDECL)
    def tolower(self, emu, argv, ctx={}):
        """
        int tolower ( int c );
        """
        c, = argv
        return c | 0x20

    @apihook('sscanf', argc=e_arch.VAR_ARGS, conv=e_arch.CALL_CONV_CDECL)
    def sscanf(self, emu, argv, ctx={}):
        """
        int sscanf ( const char * s, const char * format, ...);
        """
        return

    @apihook('strchr', argc=2, conv=e_arch.CALL_CONV_CDECL)
    def strchr(self, emu, argv, ctx={}):
        """
        char *strchr(
            const char *str,
            int c
            );
        """
        cstr, c = argv
        cs = self.read_string(cstr)
        hay = cs.encode('utf-8')
        needle = c.to_bytes(1, 'little')

        offset = hay.find(needle)
        if offset < 0:
            rv = 0
        else:
            rv = cstr + offset

        argv[0] = cs
        argv[1] = needle.decode('utf-8')

        return rv

    @apihook('_set_invalid_parameter_handler', argc=1, conv=e_arch.CALL_CONV_CDECL)
    def _set_invalid_parameter_handler(self, emu, argv, ctx={}):
        """
        _invalid_parameter_handler _set_invalid_parameter_handler(
        _invalid_parameter_handler pNew
        );
        """
        pNew, = argv

        return 0

    @apihook('__CxxFrameHandler', argc=4, conv=e_arch.CALL_CONV_CDECL)
    def __CxxFrameHandler(self, emu, argv, ctx={}):
        """
        EXCEPTION_DISPOSITION __CxxFrameHandler(
            EHExceptionRecord  *pExcept,
            EHRegistrationNode *pRN,
            void               *pContext,
            DispatcherContext  *pDC
        )
        """
        pExcept, pRN, pContext, pDC, = argv
        return 0

    @apihook('_vsnprintf', argc=4, conv=e_arch.CALL_CONV_CDECL)
    def _vsnprintf(self, emu, argv, ctx={}):
        """
        int _vsnprintf(
            char *buffer,
            size_t count,
            const char *format,
            va_list argptr
        );
        """
        buffer, count, _format, argptr = argv
        rv = 0

        fmt_str = self.read_mem_string(_format, 1)
        fmt_cnt = self.get_va_arg_count(fmt_str)

        vargs = self.va_args(argptr, fmt_cnt)

        fin = self.do_str_format(fmt_str, vargs)
        fin = fin[:count] + '\x00'

        rv = len(fin)
        self.mem_write(buffer, fin.encode('utf-8'))
        argv[0] = fin.replace('\x00', '')
        argv[1] = fmt_str

        return rv

    @apihook('__stdio_common_vsprintf', argc=7, conv=e_arch.CALL_CONV_CDECL)
    def __stdio_common_vsprintf(self, emu, argv, ctx={}):
        """
        int __stdio_common_vsprintf(
            unsigned int64 Options,
            char *Buffer,
            unsigned int BufferCount,
            const char *format,
            locale_t Locale,
            va_list argptr
        );
        """
        options_lo, options_hi, buffer, count, _format, locale, argptr = argv
        rv = 0
        fmt_str = self.read_mem_string(_format, 1)
        fmt_cnt = self.get_va_arg_count(fmt_str)

        vargs = self.va_args(argptr, fmt_cnt)

        fin = self.do_str_format(fmt_str, vargs)
        fin = fin[:count] + '\x00'

        rv = len(fin)
        self.mem_write(buffer, fin.encode('utf-8'))
        argv[0] = fin.replace('\x00', '')
        argv[1] = fmt_str

        return rv

    @apihook('_strcmpi', argc=2, conv=e_arch.CALL_CONV_CDECL)
    def _strcmpi(self, emu, argv, ctx={}):
        """
        int _strcmpi(
                const char *string1,
                const char *string2
                );
        """
        string1, string2 = argv
        rv = 1

        if not string1 or not string2:
            return rv

        cs1 = self.read_string(string1)
        cs2 = self.read_string(string2)

        argv[0] = cs1
        argv[1] = cs2

        if cs1.lower() == cs2.lower():
            rv = 0

        return rv

    @apihook('_wcsicmp', argc=2, conv=e_arch.CALL_CONV_CDECL)
    def _wcsicmp(self, emu, argv, ctx={}):
        """
        int _wcsicmp(
                const wchar_t *string1,
                const wchar_t *string2
                );
        """
        string1, string2 = argv
        rv = 1

        if not string1 or not string2:
            return rv

        cs1 = self.read_wide_string(string1)
        cs2 = self.read_wide_string(string2)

        argv[0] = cs1
        argv[1] = cs2

        if cs1.lower() == cs2.lower():
            rv = 0

        return rv

    @apihook('??3@YAXPAX@Z', argc=0, conv=e_arch.CALL_CONV_CDECL)
    def __3_YAXPAX_Z(self, emu, argv, ctx={}):
        return

    @apihook('??2@YAPAXI@Z', argc=0, conv=e_arch.CALL_CONV_CDECL)
    def __2_YAPAXI_Z(self, emu, argv, ctx={}):
        return

    @apihook('__current_exception_context', argc=0, conv=e_arch.CALL_CONV_CDECL)
    def __current_exception_context(self, emu, argv, ctx={}):
        return

    @apihook('__current_exception', argc=0, conv=e_arch.CALL_CONV_CDECL)
    def __current_exception(self, emu, argv, ctx={}):
        return

    @apihook('_set_new_mode', argc=1, conv=e_arch.CALL_CONV_CDECL)
    def _set_new_mode(self, emu, argv, ctx={}):
        return

    @apihook('_configthreadlocale', argc=1, conv=e_arch.CALL_CONV_CDECL)
    def _configthreadlocale(self, emu, argv, ctx={}):
        return

    @apihook('_setusermatherr', argc=1, conv=e_arch.CALL_CONV_CDECL)
    def _setusermatherr(self, emu, argv, ctx={}):
        return

    @apihook('__setusermatherr', argc=1, conv=e_arch.CALL_CONV_CDECL)
    def __setusermatherr(self, emu, argv, ctx={}):
        return

    @apihook('_cexit', argc=0, conv=e_arch.CALL_CONV_CDECL)
    def _cexit(self, emu, argv, ctx={}):
        # TODO: handle atexit flavor functions
        self.exit_process()

    @apihook('_c_exit', argc=0, conv=e_arch.CALL_CONV_CDECL)
    def _c_exit(self, emu, argv, ctx={}):
        self.exit_process()

    @apihook('_register_thread_local_exe_atexit_callback', argc=1, conv=e_arch.CALL_CONV_CDECL)
    def _register_thread_local_exe_atexit_callback(self, emu, argv, ctx={}):
        return

    @apihook('_crt_atexit', argc=1, conv=e_arch.CALL_CONV_CDECL)
    def _crt_atexit(self, emu, argv, ctx={}):
        return

    @apihook('_controlfp_s', argc=3, conv=e_arch.CALL_CONV_CDECL)
    def _controlfp_s(self, emu, argv, ctx={}):
        return

    @apihook('terminate', argc=1, conv=e_arch.CALL_CONV_CDECL)
    def terminate(self, emu, argv, ctx={}):
        self.exit_process()

    @apihook('_crt_atexit', argc=1, conv=e_arch.CALL_CONV_CDECL)
    def _crt_atexit(self, emu, argv, ctx={}):
        return

    @apihook('_initialize_narrow_environment', argc=0, conv=e_arch.CALL_CONV_CDECL)
    def _initialize_narrow_environment(self, emu, argv, ctx={}):
        return

    @apihook('_configure_narrow_argv', argc=1, conv=e_arch.CALL_CONV_CDECL)
    def _configure_narrow_argv(self, emu, argv, ctx={}):
        return

    @apihook('_set_fmode', argc=1, conv=e_arch.CALL_CONV_CDECL)
    def _set_fmode(self, emu, argv, ctx={}):
        return

    @apihook('_itoa', argc=3, conv=e_arch.CALL_CONV_CDECL)
    def _itoa(self, emu, argv, ctx={}):
        return

    @apihook('_itow', argc=3, conv=e_arch.CALL_CONV_CDECL)
    def _itow(self, emu, argv, ctx={}):
        return

<<<<<<< HEAD
    @apihook('_EH_prolog', argc=0, conv=e_arch.CALL_CONV_CDECL)
    def _EH_prolog(self, emu, argv, ctx={}):
        # push    -1
        emu.push_stack(0xFFFFFFFF)

        # push    eax
        emu.push_stack(emu.reg_read(e_arch.X86_REG_EAX))

        # mov     eax, DWORD PTR fs:[0]
        # push    eax
        emu.push_stack(emu.read_ptr(emu.fs_addr + 0))

        # mov     eax, DWORD PTR [esp+12]
        eax = emu.read_ptr(emu.reg_read(e_arch.X86_REG_ESP) + 12)

        # mov     DWORD PTR fs:[0], esp
        emu.write_ptr(
            emu.fs_addr + 0,
            emu.reg_read(e_arch.X86_REG_ESP))

        # mov     DWORD PTR [esp+12], ebp
        emu.write_ptr(
            emu.reg_read(e_arch.X86_REG_ESP) + 12,
            emu.reg_read(e_arch.X86_REG_EBP))

        # lea     ebp, DWORD PTR [esp+12]
        emu.reg_write(
            e_arch.X86_REG_EBP,
            emu.reg_read(e_arch.X86_REG_ESP) + 12)

        # push    eax
        # ret     0
        emu.push_stack(eax)
        return
=======
    @apihook('wcstombs', argc=3, conv=e_arch.CALL_CONV_CDECL)
    def wcstombs(self, emu, argv, ctx={}):
        '''
        size_t wcstombs(
            char *mbstr,
            const wchar_t *wcstr,
            size_t count
        );
        '''
        mbstr, wcstr, count = argv

        s = self.read_wide_string(wcstr, count)
        self.write_string(s, mbstr)
        return len(s.encode("ascii"))
>>>>>>> cb2309b5
<|MERGE_RESOLUTION|>--- conflicted
+++ resolved
@@ -1414,7 +1414,6 @@
     def _itow(self, emu, argv, ctx={}):
         return
 
-<<<<<<< HEAD
     @apihook('_EH_prolog', argc=0, conv=e_arch.CALL_CONV_CDECL)
     def _EH_prolog(self, emu, argv, ctx={}):
         # push    -1
@@ -1449,7 +1448,7 @@
         # ret     0
         emu.push_stack(eax)
         return
-=======
+
     @apihook('wcstombs', argc=3, conv=e_arch.CALL_CONV_CDECL)
     def wcstombs(self, emu, argv, ctx={}):
         '''
@@ -1463,5 +1462,4 @@
 
         s = self.read_wide_string(wcstr, count)
         self.write_string(s, mbstr)
-        return len(s.encode("ascii"))
->>>>>>> cb2309b5
+        return len(s.encode("ascii"))